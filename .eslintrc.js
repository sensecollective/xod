--- conflicted
+++ resolved
@@ -29,8 +29,6 @@
     'import/extensions': [2, 'never'],
   },
 
-<<<<<<< HEAD
-=======
   'globals': {
     'describe': true,
     'it': true,
@@ -39,5 +37,4 @@
     'after': true,
     'afterEach': true,
   },
->>>>>>> 4ced245d
 };