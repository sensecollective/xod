[
  {
    "path": "./awesome_project/project.xod",
    "content": {
      "meta": {
        "name": "Awesome project",
        "author": "Amperka team"
      },
      "libs": ["xod/core"]
    }
  },
  {
    "path": "./awesome_project/main/patch.xodm",
    "content": {
      "label": "Main"
    }
  },
  {
    "path": "./awesome_project/main/patch.xodp",
    "content": {
      "nodes": {
        "2c03e470-fefd-4f58-be6a-58d209d9158c": {
          "typeId": "xod/core/pot",
          "pins": {
            "sample": {
              "injected": true
            }
          },
          "position": {
            "x": 292,
            "y": 182
          },
          "properties": {},
          "id": "2c03e470-fefd-4f58-be6a-58d209d9158c"
        },
        "89c69d91-b484-478d-8990-027e5f0a2e3e": {
          "typeId": "xod/core/and",
          "pins": {},
          "position": {
            "x": 163,
            "y": 314
          },
          "properties": {},
          "id": "89c69d91-b484-478d-8990-027e5f0a2e3e"
        },
        "4d716df5-81e7-4845-9b82-31a54c1634d7": {
          "typeId": "@/sub/qux",
          "pins": {},
          "position": {
            "x": 363,
            "y": 322
          },
          "properties": {},
          "id": "4d716df5-81e7-4845-9b82-31a54c1634d7"
        }
      },
      "links": {
        "3ed564cd-71e5-4ad3-9361-e7b9719bc82a": {
          "id": "3ed564cd-71e5-4ad3-9361-e7b9719bc82a",
          "pins": [
            {
              "nodeId": "2c03e470-fefd-4f58-be6a-58d209d9158c",
              "pinKey": "value"
            },
            {
              "nodeId": "89c69d91-b484-478d-8990-027e5f0a2e3e",
              "pinKey": "b"
            }
          ]
        },
        "1d78b081-ebfe-4a2d-b857-08a3b9ddd90f": {
          "id": "1d78b081-ebfe-4a2d-b857-08a3b9ddd90f",
          "pins": [
            {
              "nodeId": "2c03e470-fefd-4f58-be6a-58d209d9158c",
              "pinKey": "value"
            },
            {
              "nodeId": "4d716df5-81e7-4845-9b82-31a54c1634d7",
              "pinKey": "38395ee5-8634-40f9-b7fa-dfe9eee208e8"
            }
          ]
        }
      }
    }
  },
  {
    "path": "./awesome_project/sub/qux/patch.xodm",
    "content": {
<<<<<<< HEAD
      "label": "AUX",
=======
      "label": "QUX",
>>>>>>> 2499d0ae
      "category": "patch",
      "properties": {},
      "pins": {
        "38395ee5-8634-40f9-b7fa-dfe9eee208e8": {
          "key": "38395ee5-8634-40f9-b7fa-dfe9eee208e8",
          "nodeId": "38395ee5-8634-40f9-b7fa-dfe9eee208e8",
          "direction": "input",
          "type": "number",
          "index": "0"
        }
      }
    }
  },
  {
    "path": "./awesome_project/sub/qux/patch.xodp",
    "content": {
      "nodes": {
        "38395ee5-8634-40f9-b7fa-dfe9eee208e8": {
          "typeId": "xod/core/inputNumber",
          "pins": {},
          "position": {
            "x": 276,
            "y": 155
          },
          "properties": {},
          "id": "38395ee5-8634-40f9-b7fa-dfe9eee208e8"
        },
        "4da4c29d-f482-47c2-825e-a969084b1116": {
          "typeId": "xod/core/led",
          "pins": {},
          "position": {
            "x": 310,
            "y": 307
          },
          "properties": {},
          "id": "4da4c29d-f482-47c2-825e-a969084b1116"
        }
      },
      "links": {
        "30dafe79-37e6-4fc0-a8b8-fa5e912ffef1": {
          "id": "30dafe79-37e6-4fc0-a8b8-fa5e912ffef1",
          "pins": [
            {
              "nodeId": "38395ee5-8634-40f9-b7fa-dfe9eee208e8",
              "pinKey": "PIN"
            },
            {
              "nodeId": "4da4c29d-f482-47c2-825e-a969084b1116",
              "pinKey": "brightness"
            }
          ]
        }
      }
    }
  }
]<|MERGE_RESOLUTION|>--- conflicted
+++ resolved
@@ -87,11 +87,7 @@
   {
     "path": "./awesome_project/sub/qux/patch.xodm",
     "content": {
-<<<<<<< HEAD
-      "label": "AUX",
-=======
       "label": "QUX",
->>>>>>> 2499d0ae
       "category": "patch",
       "properties": {},
       "pins": {
