--- conflicted
+++ resolved
@@ -150,16 +150,10 @@
   )(patches);
 };
 
-// Like `R.objOf` but returns empty object {} if value is null or undefined
-// :: k -> v -> { k: v }
-<<<<<<< HEAD
-const optionalObjOf = R.curry((key, val) => val == null ? {} : {[key] : val});
-=======
 const optionalObjOf = R.curry((key, val) => {
   if (val == null) return {};
   return { [key]: val };
 });
->>>>>>> 2499d0ae
 
 // :: xodball -> [ patch: { path, meta, patch } ]
 export const extractPatches = xodball => R.pipe(
